--- conflicted
+++ resolved
@@ -2,7 +2,6 @@
 
 - Stardust Circuit
 
-<<<<<<< HEAD
 Minimalist, Wide, reverbed guitars swell into cathartic peaks; below, pitch-warped vocal chops, glitchy arp synths,
 and organic
 drums flip from 90BPM, dotted by ambient lulls and euphoric detuned bursts.
@@ -36,10 +35,4 @@
 
 ---
 Best representation of art direction and music: https://www.youtube.com/watch?v=1ZhWfZITWRw
-=======
-Instrumental, Virtuosic, hyperpop, intricate, melodic, progressive, technical, experimental, genre-blending, rhythmic, modern, electrifying. Wide, reverbed guitars swell into cathartic peaks; below, pitch-warped vocal chops, glitchy arp synths, dotted by ambient lulls and euphoric detuned bursts. Glitchy, euphoric, distorted, maximalist, auto-tuned, chaotic, sugary, aggressive, synthetic, emotional. Cinematic, tense, layered, booming, suspenseful, atmospheric, orchestral, rhythmic, immersive, escalating.
 
-BPM: 88
-Chords: "Amaj7 → B7 → G#m7 → C#m7"
-Progression: "IV →V →iii→ vi"
->>>>>>> cdb708ee
